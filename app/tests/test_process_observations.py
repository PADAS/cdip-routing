--- conflicted
+++ resolved
@@ -229,12 +229,8 @@
         raw_observation_cameratrap, raw_observation_cameratrap_attributes
     )
     # Check that the right methods, to publish to PuSub, were called
-<<<<<<< HEAD
     assert mock_pubsub.PublisherClient.called
     assert mock_pubsub.PublisherClient.return_value.publish.called
-=======
-    assert mock_pubsub_client.PublisherClient.called
-    assert mock_pubsub_client.PublisherClient.return_value.publish.called
 
 
 @pytest.mark.asyncio
@@ -280,7 +276,7 @@
     mocker,
     mock_cache,
     mock_gundi_client,
-    mock_pubsub_client,
+    mock_pubsub,
     mock_smart_async_client_class,
     raw_observation_geoevent_for_smart,
     raw_observation_geoevent_attributes,
@@ -305,7 +301,7 @@
         "app.services.process_messages.send_observation_to_dead_letter_topic",
         mock_send_observation_to_dead_letter_topic
     )
-    mocker.patch("app.core.pubsub.pubsub", mock_pubsub_client)
+    mocker.patch("app.core.pubsub.pubsub", mock_pubsub)
     await process_observation(
         raw_observation_geoevent_for_smart, raw_observation_geoevent_attributes
     )
@@ -321,7 +317,7 @@
     mocker,
     mock_cache,
     mock_gundi_client,
-    mock_pubsub_client,
+    mock_pubsub,
     mock_smart_async_client_class,
     raw_observation_geoevent_for_smart,
     raw_observation_geoevent_attributes,
@@ -346,11 +342,10 @@
         "app.services.process_messages.send_observation_to_dead_letter_topic",
         mock_send_observation_to_dead_letter_topic
     )
-    mocker.patch("app.core.pubsub.pubsub", mock_pubsub_client)
+    mocker.patch("app.core.pubsub.pubsub", mock_pubsub)
     await process_observation(
         raw_observation_geoevent_for_smart, raw_observation_geoevent_attributes
     )
 
-    assert mock_pubsub_client.PublisherClient.called
-    assert mock_pubsub_client.PublisherClient.return_value.publish.called
->>>>>>> 7804d534
+    assert mock_pubsub.PublisherClient.called
+    assert mock_pubsub.PublisherClient.return_value.publish.called