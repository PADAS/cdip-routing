--- conflicted
+++ resolved
@@ -1052,14 +1052,7 @@
         """
         Favor finding a match in the Config CA Datamodel, then CA Datamodel.
         """
-
-<<<<<<< HEAD
         search_for = event_type.replace("_", ".")
-=======
-        ca_uuid, search_for = get_ca_uuid_for_event(event=event)
-        
-        search_for = event.event_type.replace("_", ".")
->>>>>>> 3e268fb8
         configurable_models = await self.get_configurable_models()
         for cm in configurable_models:
             # favor config datamodel match if present
@@ -1346,15 +1339,10 @@
 
     async def transform(
         self, message: schemas.v2.Event, rules: list = None, **kwargs
-<<<<<<< HEAD
     ) -> SMARTCompositeRequest:
         if self._version and version.parse(self._version) < version.parse("7.5"):
             raise ValueError("Smart version < 7.5 is not supported")
-        message, message_ca_uuid = get_ca_uuid_for_event(event=message)
-=======
-    ) -> dict:
         message_ca_uuid, pruned_event_type = get_ca_uuid_for_event(event=message)
->>>>>>> 3e268fb8
         if message_ca_uuid:
             self.ca_uuid = str(message_ca_uuid)
         waypoint_requests = []
@@ -1763,13 +1751,9 @@
     provider=None,
     gundi_version="v1",
     route_configuration=None,
-<<<<<<< HEAD
 ):
-=======
-) -> dict:
-    
+    # ToDo: Ask Chris about this. THe copy doesn't seem to be used
     copied_observation = observation.copy()
->>>>>>> 3e268fb8
     if gundi_version == "v2":
         return await transform_observation_v2(
             observation=observation,
