--- conflicted
+++ resolved
@@ -56,7 +56,6 @@
 
 
 async def process_observation(key, message):
-<<<<<<< HEAD
     try:
         logger.debug(f'message received: {message}')
         raw_observation, attributes = extract_fields_from_message(message)
@@ -126,85 +125,19 @@
                                 ExtraKeys.OutboundIntId: outbound_config_id,
                                 ExtraKeys.StreamType: observation_type})
         # TODO: Implement Retry Logic
-=======
-    logger.debug(f'message received: {message}')
-    raw_observation, attributes = extract_fields_from_message(message)
-    logger.debug(f'observation: {raw_observation}')
-    logger.debug(f'attributes: {attributes}')
-
-    db = get_redis_db()
-
-    observation = convert_observation_to_cdip_schema(raw_observation)
-    logger.info('received unprocessed observation', extra={ExtraKeys.DeviceId: observation.device_id,
-                                                           ExtraKeys.InboundIntId: observation.integration_id,
-                                                           ExtraKeys.StreamType: observation.observation_type})
-
-    if observation:
-        observation = await update_observation_with_device_configuration(observation)
-        int_id = observation.integration_id
-        destinations = get_all_outbound_configs_for_id(db, int_id)
-
-        for destination in destinations:
-            jsonified_data = create_transformed_message(observation, destination, observation.observation_type)
-            key = get_key_for_transformed_observation(key, destination.id)
-            await observations_transformed_topic.send(key=key, value=jsonified_data)
-
-
-async def process_transformed_observation(key, transformed_message):
-    logger.debug(f'message received: {transformed_message}')
-    transformed_observation, attributes = extract_fields_from_message(transformed_message)
-    logger.debug(f'observation: {transformed_observation}')
-    logger.debug(f'attributes: {attributes}')
-
-    if not transformed_observation:
-        logger.warning(f'No observation was obtained from {transformed_message}')
-        return
-    if not attributes:
-        logger.warning(f'No attributes were obtained from {transformed_message}')
-        return
-    observation_type = attributes.get('observation_type')
-    device_id = attributes.get('device_id')
-    integration_id = attributes.get('integration_id')
-    outbound_config_id = attributes.get('outbound_config_id')
-    logger.info('received transformed observation', extra={ExtraKeys.DeviceId: device_id,
-                                                           ExtraKeys.InboundIntId: integration_id,
-                                                           ExtraKeys.OutboundIntId: outbound_config_id,
-                                                           ExtraKeys.StreamType: observation_type})
-    dispatch_transformed_observation(observation_type, outbound_config_id, integration_id, transformed_observation)
->>>>>>> ae00df74
 
 
 @app.agent(observations_unprocessed_topic)
 async def process_observations(streaming_data):
     async for key, message in streaming_data.items():
-<<<<<<< HEAD
         await process_observation(key, message)
-=======
-        try:
-            await process_observation(key, message)
-        # we want to catch all exceptions and repost to a topic to avoid data loss
-        except Exception as e:
-            logger.exception(f'Exception occurred processing observation', extra={ExtraKeys.AttentionNeeded: True,
-                                                                                  ExtraKeys.Observation: message})
-            # TODO: determine what we want to do with failed observations
->>>>>>> ae00df74
+
 
 
 @app.agent(observations_transformed_topic)
 async def process_transformed_observations(streaming_transformed_data):
     async for key, transformed_message in streaming_transformed_data.items():
-<<<<<<< HEAD
         await process_transformed_observation(key, transformed_message)
-=======
-        try:
-            await process_transformed_observation(key, transformed_message)
-        # we want to catch all exceptions and repost to a topic to avoid data loss
-        except Exception as e:
-            logger.exception(f'Exception occurred processing transformed observation',
-                             extra={ExtraKeys.AttentionNeeded: True,
-                                    ExtraKeys.Observation: transformed_message})
-            # TODO: determine what we want to do with failed observations
->>>>>>> ae00df74
 
 
 @app.timer(interval=120.0)
