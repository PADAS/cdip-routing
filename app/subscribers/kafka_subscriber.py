import logging
from datetime import datetime

import certifi
import faust
from aiokafka.helpers import create_ssl_context
from cdip_connector.core.routing import TopicEnum

from cdip_connector.core import cdip_settings
from google.cloud.trace_v2 import TraceServiceClient, AttributeValue, types
from opentelemetry.trace import Link

from app.core.local_logging import DEFAULT_LOGGING, ExtraKeys
from app.core.utils import ReferenceDataError, DispatcherException
from app.subscribers.services import (
    extract_fields_from_message,
    convert_observation_to_cdip_schema,
    create_transformed_message,
    get_key_for_transformed_observation,
    dispatch_transformed_observation,
    wait_until_retry_at,
    update_attributes_for_transformed_retry,
    create_retry_message,
    update_attributes_for_unprocessed_retry,
)
from app.transform_service.services import (
    get_all_outbound_configs_for_id,
    update_observation_with_device_configuration,
)

<<<<<<< HEAD
from opentelemetry.trace.span import SpanContext, NonRecordingSpan
from opentelemetry.trace.propagation.tracecontext import TraceContextTextMapPropagator
from opentelemetry import trace
from opentelemetry.sdk.trace import TracerProvider
from opentelemetry.sdk.trace.export import (
    BatchSpanProcessor,
    ConsoleSpanExporter,
    SimpleSpanProcessor
)
from opentelemetry.exporter.cloud_trace import CloudTraceSpanExporter
=======
import app.settings as routing_settings
>>>>>>> 78e1210d

logger = logging.getLogger(__name__)

provider = TracerProvider()
trace.set_tracer_provider(provider)

# cloud_trace_client = TraceServiceClient(credentials=)
cloud_trace_exporter = CloudTraceSpanExporter(project_id=cdip_settings.GOOGLE_PUB_SUB_PROJECT_ID)
# TODO: use the opentelemetry.sdk.trace.export.BatchSpanProcessor for real production purposes to optimize performance
# processor = BatchSpanProcessor(ConsoleSpanExporter())
# provider.add_span_processor(processor)
# provider.add_span_processor(cloud_trace_exporter)
trace.get_tracer_provider().add_span_processor(
    SimpleSpanProcessor(cloud_trace_exporter)
)

tracer = trace.get_tracer(__name__)

APP_ID = "cdip-routing"

cloud_enabled = cdip_settings.CONFLUENT_CLOUD_ENABLED
if cloud_enabled:
    logger.debug(f"Entering Confluent Cloud Enabled Flow")
    cert_path = certifi.where()
    logger.debug(f"cert path: {cert_path}")
    ssl_context = create_ssl_context(cafile=cert_path)

    """ Currently there are limitations on the basic Confluent Cloud account. Automatic topic creation is restricted
        which requires the disabling of the leader topic. This may have repercussions regarding the durability of this
        process. Any topics that are specified in code and utilized in the flow must be created ahead of time in the
        cloud.
    """
    logger.debug(
        f"username: {cdip_settings.CONFLUENT_CLOUD_USERNAME}, pw: {cdip_settings.CONFLUENT_CLOUD_PASSWORD}"
    )

    app = faust.App(
        APP_ID,
        broker=f"{cdip_settings.KAFKA_BROKER}",
        broker_credentials=faust.SASLCredentials(
            username=cdip_settings.CONFLUENT_CLOUD_USERNAME,
            password=cdip_settings.CONFLUENT_CLOUD_PASSWORD,
            ssl_context=ssl_context,
            mechanism="PLAIN",
        ),
        value_serializer="raw",
        logging_config=DEFAULT_LOGGING,
        topic_disable_leader=True,
    )
else:
    app = faust.App(
        APP_ID,
        broker=f"{cdip_settings.KAFKA_BROKER}",
        value_serializer="raw",
        logging_config=DEFAULT_LOGGING,
    )

observations_unprocessed_topic = app.topic(TopicEnum.observations_unprocessed.value)
observations_unprocessed_retry_short_topic = app.topic(
    TopicEnum.observations_unprocessed_retry_short.value
)
observations_unprocessed_retry_long_topic = app.topic(
    TopicEnum.observations_unprocessed_retry_long.value
)
observations_unprocessed_deadletter = app.topic(
    TopicEnum.observations_unprocessed_deadletter.value
)
observations_transformed_topic = app.topic(TopicEnum.observations_transformed.value)
observations_transformed_retry_short_topic = app.topic(
    TopicEnum.observations_transformed_retry_short.value
)
observations_transformed_retry_long_topic = app.topic(
    TopicEnum.observations_transformed_retry_long.value
)
observations_transformed_deadletter = app.topic(
    TopicEnum.observations_transformed_deadletter.value
)

topics_dict = {
    TopicEnum.observations_unprocessed.value: observations_unprocessed_topic,
    TopicEnum.observations_unprocessed_retry_short: observations_unprocessed_retry_short_topic,
    TopicEnum.observations_unprocessed_retry_long: observations_unprocessed_retry_long_topic,
    TopicEnum.observations_unprocessed_deadletter: observations_unprocessed_deadletter,
    TopicEnum.observations_transformed: observations_transformed_topic,
    TopicEnum.observations_transformed_retry_short: observations_transformed_retry_short_topic,
    TopicEnum.observations_transformed_retry_long: observations_transformed_retry_long_topic,
    TopicEnum.observations_transformed_deadletter: observations_transformed_deadletter,
}


async def process_observation(key, message):
    try:
        logger.debug(f"message received: {message}")
        raw_observation, attributes = extract_fields_from_message(message)
        logger.debug(f"observation: {raw_observation}")
        logger.debug(f"attributes: {attributes}")

        observation = convert_observation_to_cdip_schema(raw_observation)
        extra = {
                ExtraKeys.DeviceId: observation.device_id,
                ExtraKeys.InboundIntId: str(observation.integration_id),
                ExtraKeys.StreamType: observation.observation_type,
            }
        logger.info(
            "received unprocessed observation",
            extra=extra,
        )
    except Exception as e:
        logger.exception(
            f"Exception occurred prior to processing observation",
            extra={ExtraKeys.AttentionNeeded: True, ExtraKeys.Observation: message},
        )
        raise e
    try:
        prop = TraceContextTextMapPropagator()
        carrier = attributes.get(ExtraKeys.Carrier)
        parent_context = prop.extract(carrier=carrier) if carrier else None
        with tracer.start_as_current_span(name="unprocessed_observation_span",
                                          context=parent_context) as unprocessed_observation_span:
            # prop.inject(carrier=carrier)
            for extra_key, extra_value in extra.items():
                unprocessed_observation_span.set_attribute(extra_key, extra_value)
            if observation:
                unprocessed_observation_span.add_event(name="begin_update_observation_with_device_configuration")
                observation = await update_observation_with_device_configuration(
                    observation
                )
                unprocessed_observation_span.add_event(name="end_update_observation_with_device_configuration")
                int_id = observation.integration_id
                unprocessed_observation_span.add_event(name="begin_get_all_outbound_configs_for_id")
                destinations = get_all_outbound_configs_for_id(
                    int_id, observation.device_id
                )
                unprocessed_observation_span.add_event(name="end_get_all_outbound_configs_for_id")

                for destination in destinations:
                    jsonified_data = create_transformed_message(
                        observation=observation,
                        destination=destination,
                        prefix=observation.observation_type,
                        trace_carrier=carrier
                    )
                    if jsonified_data:
                        key = get_key_for_transformed_observation(key, destination.id)
                        await observations_transformed_topic.send(
                            key=key, value=jsonified_data
                        )
    except ReferenceDataError:
        logger.exception(
            f"External error occurred obtaining reference data for observation",
            extra={
                ExtraKeys.AttentionNeeded: True,
                ExtraKeys.DeviceId: observation.device_id,
                ExtraKeys.InboundIntId: observation.integration_id,
                ExtraKeys.StreamType: observation.observation_type,
            },
        )
        await process_failed_unprocessed_observation(key, message)

    except Exception:
        logger.exception(
            f"Unexpected internal exception occurred processing observation",
            extra={
                ExtraKeys.AttentionNeeded: True,
                ExtraKeys.DeadLetter: True,
                ExtraKeys.DeviceId: observation.device_id,
                ExtraKeys.InboundIntId: observation.integration_id,
                ExtraKeys.StreamType: observation.observation_type,
            },
        )
        # Unexpected internal errors will be redirected straight to deadletter
        await observations_unprocessed_deadletter.send(value=message)


async def process_transformed_observation(key, transformed_message):
    try:
        transformed_observation, attributes = extract_fields_from_message(
            transformed_message
        )


        observation_type = attributes.get(ExtraKeys.StreamType)
        device_id = attributes.get(ExtraKeys.DeviceId)
        integration_id = attributes.get(ExtraKeys.InboundIntId)
        outbound_config_id = attributes.get(ExtraKeys.OutboundIntId)
        retry_attempt: int = attributes.get(ExtraKeys.RetryAttempt) or 0

        extra = {
            ExtraKeys.DeviceId: device_id,
            ExtraKeys.InboundIntId: integration_id,
            ExtraKeys.OutboundIntId: outbound_config_id,
            ExtraKeys.StreamType: observation_type,
            ExtraKeys.RetryAttempt: retry_attempt,
        }

        carrier = attributes.get(ExtraKeys.Carrier)

        prop = TraceContextTextMapPropagator()
        parent_context = prop.extract(carrier=carrier) if carrier else None

        logger.debug(f"transformed_observation: {transformed_observation}")
        logger.info(
            "received transformed observation",
            extra=extra,
        )

        logger.debug("transformed_observation", extra=dict(transformed_observation=transformed_observation))

    except Exception as e:
        logger.exception(
            f"Exception occurred prior to dispatching transformed observation",
            extra={
                ExtraKeys.AttentionNeeded: True,
                ExtraKeys.Observation: transformed_message,
            },
        )
        raise e
    try:
<<<<<<< HEAD
        with tracer.start_as_current_span(name="transformed_observation_span",
                                          context=parent_context) as transformed_observation_span:
            for extra_key, extra_value in extra.items():
                transformed_observation_span.set_attribute(extra_key, extra_value)
            dispatch_transformed_observation(
                stream_type=observation_type,
                outbound_config_id=outbound_config_id,
                inbound_int_id=integration_id,
                observation=transformed_observation,
                span=transformed_observation_span
            )
            transformed_observation_span.end()

=======
        logger.info(
            "Dispatching for transformed observation.",
            extra={
                ExtraKeys.InboundIntId: integration_id,
                ExtraKeys.OutboundIntId: outbound_config_id,
                ExtraKeys.StreamType: observation_type,
            },
        )
        dispatch_transformed_observation(
            observation_type,
            outbound_config_id,
            integration_id,
            transformed_observation,
        )
>>>>>>> 78e1210d
    except (DispatcherException, ReferenceDataError):
        logger.exception(
            f"External error occurred processing transformed observation",
            extra={
                ExtraKeys.AttentionNeeded: True,
                ExtraKeys.DeviceId: device_id,
                ExtraKeys.InboundIntId: integration_id,
                ExtraKeys.OutboundIntId: outbound_config_id,
                ExtraKeys.StreamType: observation_type,
            },
        )
        await process_failed_transformed_observation(key, transformed_message)

    except Exception:
        logger.exception(
            f"Unexpected internal error occurred processing transformed observation",
            extra={
                ExtraKeys.AttentionNeeded: True,
                ExtraKeys.DeadLetter: True,
                ExtraKeys.DeviceId: device_id,
                ExtraKeys.InboundIntId: integration_id,
                ExtraKeys.OutboundIntId: outbound_config_id,
                ExtraKeys.StreamType: observation_type,
            },
        )
        # Unexpected internal errors will be redirected straight to deadletter
        await observations_transformed_deadletter.send(value=transformed_message)


async def process_failed_transformed_observation(key, transformed_message):
    try:
        transformed_observation, attributes = extract_fields_from_message(
            transformed_message
        )
        attributes = update_attributes_for_transformed_retry(attributes)
        observation_type = attributes.get("observation_type")
        device_id = attributes.get("device_id")
        integration_id = attributes.get("integration_id")
        outbound_config_id = attributes.get("outbound_config_id")
        retry_topic_str = attributes.get("retry_topic")
        retry_attempt = attributes.get("retry_attempt")
        retry_transformed_message = create_retry_message(
            transformed_observation, attributes
        )
        retry_topic: faust.Topic = topics_dict.get(retry_topic_str)
        extra_dict = {
            ExtraKeys.DeviceId: device_id,
            ExtraKeys.InboundIntId: integration_id,
            ExtraKeys.OutboundIntId: outbound_config_id,
            ExtraKeys.StreamType: observation_type,
            ExtraKeys.RetryTopic: retry_topic_str,
            ExtraKeys.RetryAttempt: retry_attempt,
            ExtraKeys.Observation: transformed_observation,
        }
        if retry_topic_str != TopicEnum.observations_transformed_deadletter.value:
            logger.info(
                "Putting failed transformed observation back on queue",
                extra=extra_dict,
            )
        else:
            logger.exception(
                "Retry attempts exceeded for transformed observation, sending to dead letter",
                extra={
                    **extra_dict,
                    ExtraKeys.AttentionNeeded: True,
                    ExtraKeys.DeadLetter: True,
                },
            )
        # await retry_topic.send(value=retry_transformed_message)
    except Exception as e:
        logger.exception(
            "Unexpected Error occurred while preparing failed transformed observation for reprocessing",
            extra={ExtraKeys.AttentionNeeded: True, ExtraKeys.DeadLetter: True},
        )
        # When all else fails post to dead letter
        await observations_transformed_deadletter.send(key=key, value=transformed_message)


async def process_failed_unprocessed_observation(key, message):
    try:
        raw_observation, attributes = extract_fields_from_message(message)
        attributes = update_attributes_for_unprocessed_retry(attributes)
        observation_type = attributes.get("observation_type")
        device_id = attributes.get("device_id")
        integration_id = attributes.get("integration_id")
        retry_topic_str = attributes.get("retry_topic")
        retry_attempt = attributes.get("retry_attempt")
        retry_unprocessed_message = create_retry_message(raw_observation, attributes)
        retry_topic: faust.Topic = topics_dict.get(retry_topic_str)
<<<<<<< HEAD
        logger.info(
            "Putting failed unprocessed observation back on queue",
            extra={
                ExtraKeys.DeviceId: device_id,
                ExtraKeys.InboundIntId: integration_id,
                ExtraKeys.StreamType: observation_type,
                ExtraKeys.RetryTopic: retry_topic_str,
                ExtraKeys.RetryAttempt: retry_attempt,
            },
        )
        await retry_topic.send(key=key, value=retry_unprocessed_message)
    except Exception as e:
        # When all else fails post to dead letter
        logger.exception("Unexpected Error occurred while preparing failed unprocessed observation for reprocessing",
                         extra={
                             ExtraKeys.AttentionNeeded: True,
                             ExtraKeys.DeadLetter: True
                         })
        await observations_unprocessed_deadletter.send(key=key, value=message)
=======
        extra_dict = {
            ExtraKeys.DeviceId: device_id,
            ExtraKeys.InboundIntId: integration_id,
            ExtraKeys.StreamType: observation_type,
            ExtraKeys.RetryTopic: retry_topic_str,
            ExtraKeys.RetryAttempt: retry_attempt,
            ExtraKeys.Observation: raw_observation,
        }
        if retry_topic_str != TopicEnum.observations_transformed_deadletter.value:
            logger.info(
                "Putting failed unprocessed observation back on queue",
                extra=extra_dict,
            )
        else:
            logger.exception(
                "Retry attempts exceeded for unprocessed observation, sending to dead letter",
                extra={
                    **extra_dict,
                    ExtraKeys.AttentionNeeded: True,
                    ExtraKeys.DeadLetter: True,
                },
            )
        # await retry_topic.send(value=retry_unprocessed_message)
    except Exception as e:
        # When all else fails post to dead letter
        logger.exception(
            "Unexpected Error occurred while preparing failed unprocessed observation for reprocessing",
            extra={ExtraKeys.AttentionNeeded: True, ExtraKeys.DeadLetter: True},
        )
        await observations_unprocessed_deadletter.send(value=message)
>>>>>>> 78e1210d


async def process_transformed_retry_observation(key, transformed_message):
    try:
        transformed_observation, attributes = extract_fields_from_message(
            transformed_message
        )
        retry_at = datetime.fromisoformat(attributes.get("retry_at"))
        await wait_until_retry_at(retry_at)
        await process_transformed_observation(key, transformed_message)
    except Exception as e:
        logger.exception(
            "Unexpected Error occurred while attempting to process failed transformed observation",
            extra={ExtraKeys.AttentionNeeded: True, ExtraKeys.DeadLetter: True},
        )
        # When all else fails post to dead letter
        await observations_transformed_deadletter.send(key=key, value=transformed_message)


async def process_retry_observation(key, message):
    try:
        raw_observation, attributes = extract_fields_from_message(message)
        retry_at = datetime.fromisoformat(attributes.get("retry_at"))
        await wait_until_retry_at(retry_at)
        await process_observation(key, message)
    except Exception as e:
        logger.exception(
            "Unexpected Error occurred while attempting to process failed unprocessed observation",
            extra={ExtraKeys.AttentionNeeded: True, ExtraKeys.DeadLetter: True},
        )
        # When all else fails post to dead letter
        await observations_unprocessed_deadletter.send(value=message)


@app.agent(
    observations_unprocessed_topic,
    concurrency=routing_settings.ROUTING_CONCURRENCY_UNPROCESSED,
)
async def process_observations(streaming_data):
    async for key, message in streaming_data.items():
        try:
            await process_observation(key, message)
        except Exception as e:
            logger.exception(
                f"Unexpected error prior to processing observation",
                extra={ExtraKeys.AttentionNeeded: True, ExtraKeys.DeadLetter: True},
            )
            # When all else fails post to dead letter
            await observations_unprocessed_deadletter.send(value=message)


@app.agent(
    observations_unprocessed_retry_short_topic,
    concurrency=routing_settings.ROUTING_CONCURRENCY_UNPROCESSED_RETRY_SHORT,
)
async def process_retry_short_observations(streaming_data):
    async for key, message in streaming_data.items():
        await process_retry_observation(key, message)


@app.agent(
    observations_unprocessed_retry_long_topic,
    concurrency=routing_settings.ROUTING_CONCURRENCY_UNPROCESSED_RETRY_LONG,
)
async def process_retry_long_observations(streaming_data):
    async for key, message in streaming_data.items():
        await process_retry_observation(key, message)


@app.agent(
    observations_transformed_topic,
    concurrency=routing_settings.ROUTING_CONCURRENCY_TRANSFORMED,
)
async def process_transformed_observations(streaming_transformed_data):
    async for key, transformed_message in streaming_transformed_data.items():
        try:
            await process_transformed_observation(key, transformed_message)
        except Exception as e:
            logger.exception(
                f"Unexpected error prior to processing transformed observation",
                extra={ExtraKeys.AttentionNeeded: True, ExtraKeys.DeadLetter: True},
            )
            # When all else fails post to dead letter
            await observations_transformed_deadletter.send(value=transformed_message)


@app.agent(
    observations_transformed_retry_short_topic,
    concurrency=routing_settings.ROUTING_CONCURRENCY_TRANSFORMED_RETRY_SHORT,
)
async def process_transformed_retry_short_observations(streaming_transformed_data):
    async for key, transformed_message in streaming_transformed_data.items():
        await process_transformed_retry_observation(key, transformed_message)


@app.agent(
    observations_transformed_retry_long_topic,
    concurrency=routing_settings.ROUTING_CONCURRENCY_TRANSFORMED_RETRY_LONG,
)
async def process_transformed_retry_long_observations(streaming_transformed_data):
    async for key, transformed_message in streaming_transformed_data.items():
        await process_transformed_retry_observation(key, transformed_message)


@app.timer(interval=120.0)
async def log_metrics(app):
    m = app.monitor
    metrics_dict = {
        "messages_received_by_topic": m.messages_received_by_topic,
        "messages_sent_by_topic": m.messages_sent_by_topic,
        "messages_active": m.messages_active,
        "assignment_latency": m.assignment_latency,
        "send_errors": m.send_errors,
        "rebalances": m.rebalances,
        "rebalance_return_avg": m.rebalance_return_avg,
    }
    logger.info(f"Metrics heartbeat for Consumer", extra=metrics_dict)


# @app.on_rebalance_start()
# async def on_rebalance_start():
#     pass


if __name__ == "__main__":
    logger.info("Application getting started")
    app.main()<|MERGE_RESOLUTION|>--- conflicted
+++ resolved
@@ -28,7 +28,6 @@
     update_observation_with_device_configuration,
 )
 
-<<<<<<< HEAD
 from opentelemetry.trace.span import SpanContext, NonRecordingSpan
 from opentelemetry.trace.propagation.tracecontext import TraceContextTextMapPropagator
 from opentelemetry import trace
@@ -39,9 +38,7 @@
     SimpleSpanProcessor
 )
 from opentelemetry.exporter.cloud_trace import CloudTraceSpanExporter
-=======
 import app.settings as routing_settings
->>>>>>> 78e1210d
 
 logger = logging.getLogger(__name__)
 
@@ -260,11 +257,19 @@
         )
         raise e
     try:
-<<<<<<< HEAD
         with tracer.start_as_current_span(name="transformed_observation_span",
                                           context=parent_context) as transformed_observation_span:
             for extra_key, extra_value in extra.items():
                 transformed_observation_span.set_attribute(extra_key, extra_value)
+            logger.info(
+                "Dispatching for transformed observation.",
+                extra={
+                    ExtraKeys.InboundIntId: integration_id,
+                    ExtraKeys.OutboundIntId: outbound_config_id,
+                    ExtraKeys.StreamType: observation_type,
+                },
+            )
+
             dispatch_transformed_observation(
                 stream_type=observation_type,
                 outbound_config_id=outbound_config_id,
@@ -274,22 +279,6 @@
             )
             transformed_observation_span.end()
 
-=======
-        logger.info(
-            "Dispatching for transformed observation.",
-            extra={
-                ExtraKeys.InboundIntId: integration_id,
-                ExtraKeys.OutboundIntId: outbound_config_id,
-                ExtraKeys.StreamType: observation_type,
-            },
-        )
-        dispatch_transformed_observation(
-            observation_type,
-            outbound_config_id,
-            integration_id,
-            transformed_observation,
-        )
->>>>>>> 78e1210d
     except (DispatcherException, ReferenceDataError):
         logger.exception(
             f"External error occurred processing transformed observation",
@@ -358,7 +347,7 @@
                     ExtraKeys.DeadLetter: True,
                 },
             )
-        # await retry_topic.send(value=retry_transformed_message)
+        await retry_topic.send(value=retry_transformed_message)
     except Exception as e:
         logger.exception(
             "Unexpected Error occurred while preparing failed transformed observation for reprocessing",
@@ -379,7 +368,6 @@
         retry_attempt = attributes.get("retry_attempt")
         retry_unprocessed_message = create_retry_message(raw_observation, attributes)
         retry_topic: faust.Topic = topics_dict.get(retry_topic_str)
-<<<<<<< HEAD
         logger.info(
             "Putting failed unprocessed observation back on queue",
             extra={
@@ -393,21 +381,6 @@
         await retry_topic.send(key=key, value=retry_unprocessed_message)
     except Exception as e:
         # When all else fails post to dead letter
-        logger.exception("Unexpected Error occurred while preparing failed unprocessed observation for reprocessing",
-                         extra={
-                             ExtraKeys.AttentionNeeded: True,
-                             ExtraKeys.DeadLetter: True
-                         })
-        await observations_unprocessed_deadletter.send(key=key, value=message)
-=======
-        extra_dict = {
-            ExtraKeys.DeviceId: device_id,
-            ExtraKeys.InboundIntId: integration_id,
-            ExtraKeys.StreamType: observation_type,
-            ExtraKeys.RetryTopic: retry_topic_str,
-            ExtraKeys.RetryAttempt: retry_attempt,
-            ExtraKeys.Observation: raw_observation,
-        }
         if retry_topic_str != TopicEnum.observations_transformed_deadletter.value:
             logger.info(
                 "Putting failed unprocessed observation back on queue",
@@ -422,7 +395,7 @@
                     ExtraKeys.DeadLetter: True,
                 },
             )
-        # await retry_topic.send(value=retry_unprocessed_message)
+        await retry_topic.send(value=retry_unprocessed_message)
     except Exception as e:
         # When all else fails post to dead letter
         logger.exception(
@@ -430,7 +403,6 @@
             extra={ExtraKeys.AttentionNeeded: True, ExtraKeys.DeadLetter: True},
         )
         await observations_unprocessed_deadletter.send(value=message)
->>>>>>> 78e1210d
 
 
 async def process_transformed_retry_observation(key, transformed_message):
